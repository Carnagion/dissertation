--- conflicted
+++ resolved
@@ -1,6 +1,3 @@
-<<<<<<< HEAD
-# Ignore Typst output and research papers
-=======
 # Papers used for references
 references/
 
@@ -11,5 +8,4 @@
 guide/
 
 # Typst output
->>>>>>> 7ea25e21
 *.pdf